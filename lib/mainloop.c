--- conflicted
+++ resolved
@@ -316,16 +316,11 @@
 {
   g_static_mutex_lock(&main_loop_io_workers_idmap_lock);
   dns_cache_destroy();
-<<<<<<< HEAD
-  main_loop_io_workers_idmap &= ~(1 << (main_loop_io_worker_id - 1));
-  main_loop_io_worker_id = 0;
-=======
   if (main_loop_io_worker_id)
     {
       main_loop_io_workers_idmap &= ~(1 << (main_loop_io_worker_id - 1));
       main_loop_io_worker_id = 0;
     }
->>>>>>> 1b52fd87
   scratch_buffers_free ();
   g_static_mutex_unlock(&main_loop_io_workers_idmap_lock);
 }
